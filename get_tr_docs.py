#! /bin/python
"""
This script uses the pytr script (https://github.com/pytr-org/pytr) to download all transaction
documents from Trade Republic via API, creates a CSV for import into Portfolio Performance
and Uploads all of them them into the corresponding folder of your nextcloud instance.
It is configured via a .env file and optional parameters.

Usage: get_tr_docs.py [--help] [--nodl] [--skipdel] [--nocsv] [--noupload]

Author: Andreas Hering, 2025
"""

import argparse
import subprocess
import sys
from nc_py_api import Nextcloud
import os
from pathlib import Path
from dotenv import load_dotenv, dotenv_values
import shutil
import time

# loading config variables from .env file
load_dotenv()

### Config is read from a seperate .env file
# see .env.example for keys
tr_phone_number = os.getenv("TR_PHONE_NUMBER")
tr_pin = os.getenv("TR_PIN")
tr_days_to_download = os.getenv("TR_DAYS_TO_DOWNLOAD")  # use 0 for all
tr_doc_download_path = os.getenv("TR_DOC_DOWNLOAD_PATH")
nc_auth_user = os.getenv("NC_AUTH_USER")
nc_auth_pass = os.getenv("NC_AUTH_PASS")
nc_tr_document_folder = os.getenv("NC_TR_DOCUMENT_FOLDER")
nc_url = os.getenv("NC_URL")
###

# Add arguments for script control
parser = argparse.ArgumentParser(
    description="Download Trade Republic docs, generate CSV for importing into Portfolio Performance and upload docs to Nextcloud"
)
parser.add_argument(
    "--nodl",
    "--skip-doc-download",
    help="Skip document download from Trade Republic",
    action="store_true",
)
parser.add_argument(
    "--skipdel",
    "--skip-dl-folder-deletion",
    help="Skip deletion of existing local download folder",
    action="store_true",
)
parser.add_argument(
    "--nocsv",
    "--skip-csv-generation",
    help="Skip generation of CSV for import into Portfolio Performance",
    action="store_true",
)
parser.add_argument(
    "--noupload",
    "--skip-nextcloud-upload",
    help="Skip folder creation in and upload of files to Nextcloud.",
    action="store_true",
)
parser.add_argument(
    "--ffc",
    "--force-nc-folder-create",
    help="Force folder creation in Nextcloud.",
    action="store_true",
)
args = parser.parse_args()


# Ensure that local download folder is empty when starting, to only create CSV for relevant files
# and upload needed files with less duplicates.
# (Nextcloud api does not check for existing files and just overwrites existing ones thus we try
# to reduce overhead of already uploaded files)
def remove_existing_dl_folder():
    print("Checking for existing download folder.")
    if os.path.isdir(tr_doc_download_path):
        if len(os.listdir(tr_doc_download_path)) > 0:
            shutil.rmtree(tr_doc_download_path)
            print(f"Deleted existing & not empty doc path: '{tr_doc_download_path}'")
    else:
        print("All good, no folder found. Starting download.")

<<<<<<< HEAD
# On Windows, shell=True if needed; on Linux, leave it False.
=======
# On Windows, set shell=True if needed; on Linux, leave it False.
>>>>>>> 4e67cc51
use_shell = sys.platform.startswith('win')

# Download documents from Trade Republic
def download_docs():
    pytr_dl_docs_args = [
        "pytr",
        "dl_docs",
        "-n",
        tr_phone_number,
        "-p",
        tr_pin,
        "--last_days",
        tr_days_to_download,
        tr_doc_download_path,
    ]

    dl_docs = subprocess.Popen(
        pytr_dl_docs_args,
        stdin=subprocess.PIPE,
        stdout=subprocess.PIPE,
        stderr=subprocess.PIPE,
        encoding="utf-8",
        text=True,  # Use text mode for input/output
        bufsize=1,  # Line-buffered for reading output line by line
        shell=use_shell,  # Use the shell to execute the command
    )
    
    # Read line from command line input (the code)
    user_code = input("Enter verification code: ")

    # Send the user's code followed by newline to the subprocess stdin
    dl_docs.stdin.write(user_code + "\n")
    dl_docs.stdin.flush()

    # Read and print subprocess output (optional)
    output, error = dl_docs.communicate()
    print(output)
    if error:
        print("Error:", error)

    print("Doc download process exited with return code:", dl_docs.returncode)


# # Create CSV for portfolio performance
def create_pp_csv():
    pp_csv_source_events = os.path.join(tr_doc_download_path, "all_events.json")
    timestr = time.strftime("%Y%m%d")
    pp_csv_name = f"{timestr}_pp_import.csv"
    pp_csv_path = os.path.join(tr_doc_download_path, pp_csv_name)
    pytr_pp_csv_args = [
        "pytr",
        "export_transactions",
        pp_csv_source_events,
        pp_csv_path,
    ]
    pp_csv_gen = subprocess.Popen(
        pytr_pp_csv_args,
        stdin=subprocess.PIPE,
        stderr=subprocess.PIPE,
        stdout=subprocess.PIPE,
        text=True,  # Use text mode for input/output
        bufsize=1,  # Line-buffered for reading output line by line
        shell=use_shell,  # Use the shell to execute the command
    )
    # wait for popen to complete and write the data (asynchronous execution).
    # Also save returned info into variables for eventual debug.
    stdout, stderr = pp_csv_gen.communicate()
    print("CSV generation process exited with return code:", pp_csv_gen.returncode)


# create nextcloud connection for folder creation and file upload
def create_nextcloud_connection():
    nc_connection = Nextcloud(
        nextcloud_url=nc_url, nc_auth_user=nc_auth_user, nc_auth_pass=nc_auth_pass
    )
    return nc_connection


# Get all subfolders(recursive) of tr_docs_download_path to create them in nextcloud
# TODO: also check if subfolders need to be created even if main folder already exists
def create_nextcloud_folders():
    nc = create_nextcloud_connection()
    
    # Get document folder for tr downloads in nextcloud (Does take while under Linux if nested deeply)
    search_result = nc.files.find(["eq", "name", os.path.basename(nc_tr_document_folder)])

    if not search_result or args.ffc:
        if nc_tr_document_folder not in search_result:
            print(f"Creating upload target folders in '{nc_tr_document_folder}'")
            directories = [
                x for x in Path(tr_doc_download_path).rglob("*") if x.is_dir()
            ]
            for directory in directories:
                subdirs = directory.parts[1:]
                nc_subdir_path = os.path.join(nc_tr_document_folder, "/".join(subdirs)).replace("\\","/")
                print(f"Creating dir: {'/'.join(subdirs)}")
                nc.files.makedirs(nc_subdir_path, exist_ok=True)

            print("Folder creation successful!") 
    
    else:
        print("Skip folder creation! Already existing!")
    

# Upload files into corresponding folders
def upload_docs_to_nextcloud():
    nc = create_nextcloud_connection()

    print(f"Uploading files and folders from '{tr_doc_download_path}' to '{nc_tr_document_folder}")
    for root, dirs, files in os.walk(tr_doc_download_path):
        for file_name in files:
            local_file_path = os.path.join(root, file_name)
            # Construct the relative path for remote upload preserving folder structure
            relative_path = os.path.relpath(local_file_path, tr_doc_download_path)
            remote_file_path = os.path.join(
                nc_tr_document_folder, relative_path
            ).replace("\\", "/")

            with open(local_file_path, "rb") as f:
                print(f"Uploading file {'/'.join(Path(remote_file_path).parts[4:])}")
                nc.files.upload_stream(remote_file_path, f)

    print("Upload to nextcloud successful!")


# bring it all together and do some work
if not args.skipdel:
    remove_existing_dl_folder()

if not args.nodl:
    download_docs()

if not args.nocsv and (not args.nodl or not args.skipdel):
    create_pp_csv()

if not args.noupload:
    create_nextcloud_folders()
    upload_docs_to_nextcloud()<|MERGE_RESOLUTION|>--- conflicted
+++ resolved
@@ -85,11 +85,7 @@
     else:
         print("All good, no folder found. Starting download.")
 
-<<<<<<< HEAD
-# On Windows, shell=True if needed; on Linux, leave it False.
-=======
 # On Windows, set shell=True if needed; on Linux, leave it False.
->>>>>>> 4e67cc51
 use_shell = sys.platform.startswith('win')
 
 # Download documents from Trade Republic
